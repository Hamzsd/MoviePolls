--- conflicted
+++ resolved
@@ -476,7 +476,6 @@
 	return results, errors, rerenderSite
 }
 
-<<<<<<< HEAD
 func uploadFile(r *http.Request, name string) (filepath string, err error) {
 	// 10 MB upload limit
 	r.ParseMultipartForm(10 << 20)
@@ -510,7 +509,8 @@
 	fmt.Printf("Filename: %v\n", tempFile.Name())
 
 	return tempFile.Name(), nil
-=======
+}
+
 type historyCycle struct {
 	End     string
 	Watched []*common.Movie
@@ -546,5 +546,4 @@
 	if err := s.executeTemplate(w, "history", data); err != nil {
 		fmt.Printf("Error rendering template: %v\n", err)
 	}
->>>>>>> c894ca15
 }